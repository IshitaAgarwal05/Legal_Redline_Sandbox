import os
import sys
import logging
from typing import Optional, List
from datetime import datetime, timedelta
from dotenv import load_dotenv

from fastapi import FastAPI, UploadFile, File, HTTPException, status
from fastapi.responses import JSONResponse
from fastapi.middleware.cors import CORSMiddleware
from otp_routes import router as otp_router

from job_queue import job_queue, JobStatus
from services import (
    document_service, clause_service, chat_service, explainer_service, export_service,
    privacy_service, diff_service, save_upload_file
)

logging.basicConfig(
    level=logging.INFO,
    format='%(asctime)s - %(name)s - %(levelname)s - %(message)s'
)
logger = logging.getLogger(__name__)

# Add current directory and parent directory to Python path
current_dir = os.path.dirname(os.path.abspath(__file__))
parent_dir = os.path.dirname(current_dir)
sys.path.insert(0, current_dir)
sys.path.insert(0, parent_dir)

# Load environment variables from .env file
env_path = os.path.join(parent_dir, '.env')
if not os.path.exists(env_path):
    logger.error(f".env file not found at {env_path}")
    raise FileNotFoundError(f".env file not found at {env_path}")

load_dotenv(env_path)

# Single email credential check
email_user = os.getenv('EMAIL_USER')
email_password = os.getenv('EMAIL_PASSWORD')

if not email_user or not email_password:
    logger.error("Email credentials missing in .env file!")
    raise ValueError("Email credentials not configured")

logger.info(f"Email configuration loaded for: {email_user}")

<<<<<<< HEAD


load_dotenv(os.path.join(parent_dir, '.env'))

from fastapi import (
    FastAPI, UploadFile, File, HTTPException, 
    status, Depends
)
from fastapi.security import OAuth2PasswordBearer, OAuth2PasswordRequestForm
from jose import JWTError, jwt

from fastapi.responses import JSONResponse
from fastapi.middleware.cors import CORSMiddleware
from sqlalchemy.orm import Session

from . import models, database, schemas, security

from .database import get_db
from job_queue import job_queue, JobStatus
from services import (
    document_service, clause_service, chat_service, explainer_service, export_service,
    privacy_service, diff_service, save_upload_file
)
=======


>>>>>>> 5ab12fc8

app = FastAPI(title="Legal Redline Sandbox - API")

# Create database tables
# This line tells SQLAlchemy to create the tables if they don't exist
models.Base.metadata.create_all(bind=database.engine)

app.add_middleware(
    CORSMiddleware,
    allow_origins=["http://localhost:3000", "http://127.0.0.1:3000", "http://localhost:5173"],
    allow_credentials=True,
    allow_methods=["*"],
    allow_headers=["*"],
)

# This tells FastAPI where the login endpoint is
oauth2_scheme = OAuth2PasswordBearer(tokenUrl="/api/auth/token")

#--------------------------------------------
# 1. NEW: AUTHENTICATION ENDPOINTS
#--------------------------------------------

@app.post("/api/users/register", response_model=schemas.User)
def create_user(user: schemas.UserCreate, db: Session = Depends(get_db)):
    """
    Register a new user.
    """
    # Check if user already exists
    db_user = db.query(models.User).filter(models.User.email == user.email).first()
    if db_user:
        raise HTTPException(
            status_code=status.HTTP_400_BAD_REQUEST,
            detail="Email already registered"
        )
    
    # Hash the password
    hashed_password = security.get_password_hash(user.password)
    
    # Create new user object
    new_user = models.User(
        username=user.username,
        email=user.email,
        password_hash=hashed_password,
        last_active=datetime.utcnow()
    )
    
    db.add(new_user)
    db.commit()
    db.refresh(new_user)
    
    return new_user

@app.post("/api/auth/token", response_model=schemas.Token)
async def login_for_access_token(
    form_data: OAuth2PasswordRequestForm = Depends(), 
    db: Session = Depends(get_db)
):
    """
    Log in a user (using email as the 'username') and return a JWT token.
    """
    # Find user by email (which is what form_data.username will contain)
    user = db.query(models.User).filter(models.User.email == form_data.username).first()

    # Check if user exists and password is correct
    if not user or not security.verify_password(form_data.password, user.password_hash):
        raise HTTPException(
            status_code=status.HTTP_401_UNAUTHORIZED,
            detail="Incorrect email or password",
            headers={"WWW-Authenticate": "Bearer"},
        )
    
    # Create the access token
    access_token_expires = timedelta(minutes=security.ACCESS_TOKEN_EXPIRE_MINUTES)
    access_token = security.create_access_token(
        data={"sub": user.email}, expires_delta=access_token_expires
    )
    
    # Update last_active time
    user.last_active = datetime.utcnow()
    db.commit()
    
    return {"access_token": access_token, "token_type": "bearer"}


#--------------------------------------------
# 2. NEW: "GET CURRENT USER" DEPENDENCY
#--------------------------------------------

async def get_current_user(
    token: str = Depends(oauth2_scheme), 
    db: Session = Depends(get_db)
) -> models.User:
    """
    Dependency to get the current logged-in user from a token.
    This will be used to protect all other endpoints.
    """
    credentials_exception = HTTPException(
        status_code=status.HTTP_401_UNAUTHORIZED,
        detail="Could not validate credentials",
        headers={"WWW-Authenticate": "Bearer"},
    )
    try:
        payload = jwt.decode(token, security.SECRET_KEY, algorithms=[security.ALGORITHM])
        email: str = payload.get("sub")
        if email is None:
            raise credentials_exception
        token_data = schemas.TokenData(email=email)
    except JWTError:
        raise credentials_exception
    
    user = db.query(models.User).filter(models.User.email == token_data.email).first()
    if user is None:
        raise credentials_exception
    
    return user


#--------------------------------------------
# 3. NEW & MODIFIED: PROTECTED ENDPOINTS
#--------------------------------------------

# NEW: Chat Session Management

@app.post("/api/chat/sessions", response_model=schemas.ChatSession)
def create_chat_session(
    db: Session = Depends(get_db), 
    current_user: models.User = Depends(get_current_user)
):
    """
    Creates a new, empty chat session for the logged-in user.
    """
    new_session = models.ChatSession(user_id=current_user.id)
    db.add(new_session)
    db.commit()
    db.refresh(new_session)
    return new_session

@app.get("/api/chat/sessions", response_model=List[schemas.ChatSession])
def get_chat_sessions(
    db: Session = Depends(get_db), 
    current_user: models.User = Depends(get_current_user)
):
    """
    Gets all chat sessions for the logged-in user.
    """
    return db.query(models.ChatSession).filter(models.ChatSession.user_id == current_user.id).all()

# MODIFIED: Original Chat Endpoints

@app.get("/api/chat/history/{session_id}", response_model=List[schemas.ChatMessage])
def get_chat_history(
    session_id: int, 
    db: Session = Depends(get_db),
    current_user: models.User = Depends(get_current_user)
):
    """
    Gets all messages for a specific chat session.
    Ensures the user owns this session.
    """
    # NEW Security Check
    session = db.query(models.ChatSession).filter(
        models.ChatSession.id == session_id,
        models.ChatSession.user_id == current_user.id
    ).first()
    
    if not session:
        raise HTTPException(
            status_code=status.HTTP_404_NOT_FOUND,
            detail="Chat session not found or you do not have permission"
        )
    # END Security Check
    
    messages = db.query(models.ChatMessage).filter(models.ChatMessage.session_id == session_id).order_by(models.ChatMessage.timestamp.asc()).all()
    return messages




# otp verification routes 
app.include_router(otp_router, prefix="/api/otp", tags=["OTP"])



logger = logging.getLogger(__name__)
logging.basicConfig(level=logging.INFO)

# After loading .env
if not os.getenv('EMAIL_USER') or not os.getenv('EMAIL_PASSWORD'):
    logger.error("Email credentials missing in .env file!")
    logger.info("Please set EMAIL_USER and EMAIL_PASSWORD in your .env file")
else:
    logger.info("Email credentials loaded successfully")





# Near the top after imports
import os
import logging
from dotenv import load_dotenv

# Set up logging first
# logging.basicConfig(
#     level=logging.INFO,
#     format='%(asctime)s - %(name)s - %(levelname)s - %(message)s'
# )
# logger = logging.getLogger(__name__)

# Load environment variables early
current_dir = os.path.dirname(os.path.abspath(__file__))
parent_dir = os.path.dirname(current_dir)
env_path = os.path.join(parent_dir, '.env')

if not os.path.exists(env_path):
    logger.error(f".env file not found at {env_path}")
    raise FileNotFoundError(f".env file not found at {env_path}")

load_dotenv(env_path)

# Validate email credentials
email_user = os.getenv('EMAIL_USER')
email_password = os.getenv('EMAIL_PASSWORD')

if not email_user or not email_password:
    logger.error("Email credentials missing in .env file!")
    logger.error("Please set EMAIL_USER and EMAIL_PASSWORD in your .env file")
    raise ValueError("Email credentials not configured")

logger.info(f"Email configuration loaded for: {email_user}")

# Remove duplicate logging configuration
# Delete or comment out the following lines that appear later in the file:
# logger = logging.getLogger(__name__)
# logging.basicConfig(level=logging.INFO)






# otp verification routes 
app.include_router(otp_router, prefix="/api/otp", tags=["OTP"])



logger = logging.getLogger(__name__)
logging.basicConfig(level=logging.INFO)

# After loading .env
if not os.getenv('EMAIL_USER') or not os.getenv('EMAIL_PASSWORD'):
    logger.error("Email credentials missing in .env file!")
    logger.info("Please set EMAIL_USER and EMAIL_PASSWORD in your .env file")
else:
    logger.info("Email credentials loaded successfully")





# Near the top after imports
import os
import logging
from dotenv import load_dotenv

# Set up logging first
# logging.basicConfig(
#     level=logging.INFO,
#     format='%(asctime)s - %(name)s - %(levelname)s - %(message)s'
# )
# logger = logging.getLogger(__name__)

# Load environment variables early
current_dir = os.path.dirname(os.path.abspath(__file__))
parent_dir = os.path.dirname(current_dir)
env_path = os.path.join(parent_dir, '.env')

if not os.path.exists(env_path):
    logger.error(f".env file not found at {env_path}")
    raise FileNotFoundError(f".env file not found at {env_path}")

load_dotenv(env_path)

# Validate email credentials
email_user = os.getenv('EMAIL_USER')
email_password = os.getenv('EMAIL_PASSWORD')

if not email_user or not email_password:
    logger.error("Email credentials missing in .env file!")
    logger.error("Please set EMAIL_USER and EMAIL_PASSWORD in your .env file")
    raise ValueError("Email credentials not configured")

logger.info(f"Email configuration loaded for: {email_user}")

# Remove duplicate logging configuration
# Delete or comment out the following lines that appear later in the file:
# logger = logging.getLogger(__name__)
# logging.basicConfig(level=logging.INFO)



@app.get("/api/jobs")
async def get_all_jobs():
    """Get all jobs (simplified for session-based usage)"""
    jobs = job_queue.get_all_jobs()
    return [job.to_dict() for job in jobs]

# Document processing endpoints
@app.post("/api/chat")
async def chat(
    chat_data: schemas.ChatData,
    db: Session = Depends(get_db),
    current_user: models.User = Depends(get_current_user)
):
    """
    Receives a user chat message, saves it, 
    and starts a background job for the AI's response.
    Ensures the user owns the chat session.
    """
    # NEW Security Check
    session = db.query(models.ChatSession).filter(
        models.ChatSession.id == chat_data.session_id,
        models.ChatSession.user_id == current_user.id
    ).first()
    
    if not session:
        raise HTTPException(
            status_code=status.HTTP_404_NOT_FOUND,
            detail="Chat session not found or you do not have permission"
        )
    # END Security Check
    
    # STEP 1: Save the USER's message immediately
    try:
        db_message = models.ChatMessage(
            session_id=chat_data.session_id,
            message_content=chat_data.prompt,
            is_from_user=True
        )
        db.add(db_message)
        db.commit()
        db.refresh(db_message)
        logger.info(f"Saved user message {db_message.id} to session {chat_data.session_id}")
    
    except Exception as e:
        logger.error(f"Failed to save user chat message: {e}")
        db.rollback()
        raise HTTPException(
            status_code=500, 
            detail="Could not save user message to database."
        )

    # STEP 2: Start the background job
    job_id = job_queue.create_job(
        job_type="chat",
        user_id=current_user.id,
        data={
            "chat_data": chat_data.dict(), 
            "user_message_id": db_message.id,
            "session_id": chat_data.session_id
        }
    )
    
    await job_queue.start_job(job_id, chat_service.chat_async)
    
    return {"job_id": job_id, "status": "processing"}


# NEW: Saved Clause Rewrites

@app.post("/api/rewrites", response_model=schemas.ClauseRewrite)
def save_clause_rewrite(
    rewrite_data: schemas.ClauseRewriteCreate,
    db: Session = Depends(get_db),
    current_user: models.User = Depends(get_current_user)
):
    """
    Saves a generated clause rewrite to the user's account.
    """
    new_rewrite = models.ClauseRewrite(
        **rewrite_data.dict(),
        user_id=current_user.id
    )
    db.add(new_rewrite)
    db.commit()
    db.refresh(new_rewrite)
    return new_rewrite

@app.get("/api/rewrites", response_model=List[schemas.ClauseRewrite])
def get_saved_rewrites(
    db: Session = Depends(get_db),
    current_user: models.User = Depends(get_current_user)
):
    """
    Gets all saved clause rewrites for the logged-in user.
    """
    return db.query(models.ClauseRewrite).filter(models.ClauseRewrite.user_id == current_user.id).order_by(models.ClauseRewrite.created_at.desc()).all()


# MODIFIED: All other job-creating endpoints

@app.post("/api/upload")
async def upload_document(
    file: UploadFile = File(...), 
    force_ocr: bool = False,
    current_user: models.User = Depends(get_current_user)
):
    file_path = await save_upload_file(file)
    
    job_id = job_queue.create_job(
        job_type="document_processing",
        user_id=current_user.id, 
        data={"file_path": file_path, "force_ocr": force_ocr, "filename": file.filename}
    )
    
    await job_queue.start_job(job_id, document_service.process_document_async)
    
    return {"job_id": job_id, "status": "processing"}

@app.post("/api/rewrite")
async def rewrite_clause(
    clause_data: dict,
    current_user: models.User = Depends(get_current_user)
):
    job_id = job_queue.create_job(
        job_type="clause_rewriting",
        user_id=current_user.id,
        data=clause_data
    )
    
    await job_queue.start_job(job_id, clause_service.rewrite_clause_async)
    
    return {"job_id": job_id, "status": "processing"}

@app.post("/api/explain")
async def explain_term(
    term_data: dict,
    current_user: models.User = Depends(get_current_user)
):
    """Start background term explanation"""
    job_id = job_queue.create_job(
        job_type="explanation",
        user_id=current_user.id,
        data=term_data
    )
    
    # Start background processing
    await job_queue.start_job(job_id, explainer_service.explain_term_async)
    
    return {"job_id": job_id, "status": "processing"}

@app.post("/api/export")
async def export_report(
    export_data: dict,
    current_user: models.User = Depends(get_current_user)
):
    """Start background export processing"""
    job_id = job_queue.create_job(
        job_type="export",
        user_id=current_user.id,
        data=export_data
    )
    
    # Start background processing
    await job_queue.start_job(job_id, export_service.export_async)
    
    return {"job_id": job_id, "status": "processing"}

@app.post("/api/diff")
async def generate_diff(
    diff_data: dict,
    current_user: models.User = Depends(get_current_user)
):
    """Generate HTML diff between original and rewritten text"""
    job_id = job_queue.create_job(
        job_type="diff_generation",
        user_id=current_user.id,
        data=diff_data
    )
    
    # Start background processing
    await job_queue.start_job(job_id, diff_service.generate_diff_async)
    
    return {"job_id": job_id, "status": "processing"}

@app.post("/api/privacy/redact")
async def redact_document(
    redaction_data: dict,
    current_user: models.User = Depends(get_current_user)
):
    """Start background privacy redaction processing"""
    job_id = job_queue.create_job(
        job_type="privacy_redaction",
        user_id=current_user.id,
        data=redaction_data
    )
    
    # Start background processing
    await job_queue.start_job(job_id, privacy_service.redact_async)
    
    return {"job_id": job_id, "status": "processing"}

@app.post("/api/analyze/clause")
async def analyze_clause_impact(
    clause_data: dict,
    current_user: models.User = Depends(get_current_user)
):
    """Analyze clause impact using contextual explainer"""
    job_id = job_queue.create_job(
        job_type="clause_analysis",
        user_id=current_user.id,
        data=clause_data
    )
    
    # Start background processing
    await job_queue.start_job(job_id, explainer_service.analyze_clause_async)
    
    return {"job_id": job_id, "status": "processing"}

@app.post("/api/translate/plain")
async def translate_to_plain_english(
    translation_data: dict,
    current_user: models.User = Depends(get_current_user)
):
    """Translate complex legal language to plain English"""
    job_id = job_queue.create_job(
        job_type="plain_translation",
        user_id=current_user.id,
        data=translation_data
    )
    
    # Start background processing
    await job_queue.start_job(job_id, explainer_service.translate_plain_async)
    
    return {"job_id": job_id, "status": "processing"}

@app.post("/api/historical/context")
async def get_historical_context(
    context_data: dict,
    current_user: models.User = Depends(get_current_user)
):
    """Get historical context and precedents for clauses"""
    job_id = job_queue.create_job(
        job_type="historical_context",
        user_id=current_user.id,
        data=context_data
    )
    
    # Start background processing
    await job_queue.start_job(job_id, explainer_service.historical_context_async)
    
    return {"job_id": job_id, "status": "processing"}

# Unchanged Endpoints (mostly)

@app.get("/health")
@app.get("/api/health")
async def health_check():
    return {"status": "healthy", "message": "Legal Redline API is running"}

@app.get("/api/jobs/{job_id}")
async def get_job_status(job_id: str):
    # Note: This is not user-protected. Anyone with a job ID can see the status.
    # This is usually fine, but you could add protection if you want.
    job = job_queue.get_job(job_id)
    if not job:
        raise HTTPException(status_code=404, detail="Job not found")
    
    return job.to_dict()

@app.get("/api/jobs")
async def get_all_jobs(current_user: models.User = Depends(get_current_user)):
    """Get all jobs (now filtered by user)"""
    # Get all jobs from the queue
    all_jobs = job_queue.get_all_jobs()
    
    # Filter them in Python to only show jobs belonging to the current user
    user_jobs = [j for j in all_jobs if j.user_id == current_user.id]
    
    return [job.to_dict() for job in user_jobs]

@app.get("/")
async def root():
    return {"message": "Legal Redline Sandbox API", "docs": "/docs"}

@app.exception_handler(Exception)
async def global_exception_handler(request, exc):
    if isinstance(exc, HTTPException):
        return JSONResponse(
            status_code=exc.status_code,
            content={"detail": exc.detail}
        )
    
    logger.error(f"Unexpected error: {exc}")
    return JSONResponse(
        status_code=500,
        content={"detail": "Internal server error"}
    )

if __name__ == "__main__":
    import uvicorn
    uvicorn.run(app, host="0.0.0.0", port=8001)<|MERGE_RESOLUTION|>--- conflicted
+++ resolved
@@ -5,17 +5,6 @@
 from datetime import datetime, timedelta
 from dotenv import load_dotenv
 
-from fastapi import FastAPI, UploadFile, File, HTTPException, status
-from fastapi.responses import JSONResponse
-from fastapi.middleware.cors import CORSMiddleware
-from otp_routes import router as otp_router
-
-from job_queue import job_queue, JobStatus
-from services import (
-    document_service, clause_service, chat_service, explainer_service, export_service,
-    privacy_service, diff_service, save_upload_file
-)
-
 logging.basicConfig(
     level=logging.INFO,
     format='%(asctime)s - %(name)s - %(levelname)s - %(message)s'
@@ -46,10 +35,10 @@
 
 logger.info(f"Email configuration loaded for: {email_user}")
 
-<<<<<<< HEAD
-
-
 load_dotenv(os.path.join(parent_dir, '.env'))
+
+
+from otp_routes import router as otp_router
 
 from fastapi import (
     FastAPI, UploadFile, File, HTTPException, 
@@ -65,15 +54,12 @@
 from . import models, database, schemas, security
 
 from .database import get_db
+
 from job_queue import job_queue, JobStatus
 from services import (
     document_service, clause_service, chat_service, explainer_service, export_service,
     privacy_service, diff_service, save_upload_file
 )
-=======
-
-
->>>>>>> 5ab12fc8
 
 app = FastAPI(title="Legal Redline Sandbox - API")
 
