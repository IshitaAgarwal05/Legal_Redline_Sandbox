import React, { useState, useEffect, useRef } from 'react'
import { useAppState } from '../state/StateContext'
import { toast } from 'react-toastify'
import api from '../api';
import OtpAuth from '../components/OtpAuth';

export default function UploadPage() {
  const { state, dispatch } = useAppState()
  const { sessionId } = state;
  const [file, setFile] = useState(null)
  const [forceOcr, setForceOcr] = useState(false)
  const [uploadJob, setUploadJob] = useState(null)
  const isInitialMount = useRef(true);
  const [showOtpModal, setShowOtpModal] = useState(false);
<<<<<<< HEAD
  const [isVerified, setIsVerified] = useState(false);
=======
  const [isAuthenticated, setIsAuthenticated] = useState(false);
  const [authUser, setAuthUser] = useState(null);

  // Check authentication status on mount
  useEffect(() => {
    checkAuth();
  }, []);

  const checkAuth = async () => {
    const token = localStorage.getItem('auth_token');
    if (token) {
      const verification = await api.verifyToken();
      if (verification.valid) {
        setIsAuthenticated(true);
        setAuthUser(verification.user);
      } else {
        // Token invalid, clear it
        handleLogout();
      }
    }
  };

  const handleLogout = () => {
    api.logout();
    setIsAuthenticated(false);
    setAuthUser(null);
  };
>>>>>>> 5ab12fc8

  // Reset local state when session resets
  useEffect(() => {
    if (isInitialMount.current) {
      isInitialMount.current = false;
      return;
    }

    setFile(null)
    setForceOcr(false)
    setUploadJob(null)
    toast.info("New session started");
  }, [state.resetFlag])

  // Check for existing completed jobs on component mount
  useEffect(() => {
<<<<<<< HEAD
    // Only run this check *after* the sessionId is available
    if (sessionId) {
      checkExistingJobs()
    }
  }, [sessionId]) // <-- Run this effect when sessionId changes, when it's loaded)
=======
    if (isAuthenticated) {
      checkExistingJobs()
    }
  }, [isAuthenticated])
>>>>>>> 5ab12fc8

  async function checkExistingJobs() {
    if (!sessionId) return;

    try {
      const jobs = await api.getAllJobs()
      console.log('Existing jobs:', jobs)
      
      const completedJob = jobs
        .filter(job => job.job_type === 'document_processing' && job.status === 'completed')
        .sort((a, b) => new Date(b.completed_at) - new Date(a.completed_at))[0]
      
      if (completedJob && completedJob.result) {
        console.log('Found completed job:', completedJob)
        dispatch({ type: 'SET_DOCUMENT', payload: completedJob.result.document })
        dispatch({ type: 'SET_RISKY', payload: completedJob.result.risky_clauses })
        
        dispatch({
          type: 'LOG_ACTIVITY',
          payload: {
            type: 'data_restored',
            description: `Restored analysis: ${completedJob.result.risky_clauses?.length || 0} risky clauses`,
            data: { 
              jobId: completedJob.job_id,
              totalClauses: completedJob.result.document?.clauses?.length || 0
            }
          }
        })
      }
    } catch (error) {
      console.error('Failed to check existing jobs:', error)
      toast.error("Failed to check for existing jobs.");
    }
  }

  async function onUpload() {
    if (!file) return

    // Check if the session is ready before trying to upload
    if (!sessionId) {
      toast.error("Session is not ready. Please wait a moment.");
      return;
    }
    
    try {
      console.log('Starting upload for file:', file.name)
      const response = await api.uploadFile(file, forceOcr)
      console.log('Upload response:', response)
      
      if (response.job_id) {
        toast.info(`Processing: ${file.name}`);
        setUploadJob({ job_id: response.job_id, status: 'processing' })
        dispatch({ 
          type: 'ADD_JOB', 
          payload: { 
            job_id: response.job_id, 
            job_type: 'document_processing',
            status: 'processing' 
          } 
        })
        
        dispatch({
          type: 'LOG_ACTIVITY',
          payload: {
            type: 'document_uploaded',
            description: `Processing: ${file.name}`,
            data: { filename: file.name, jobId: response.job_id }
          }
        })
        
        const cleanup = api.startJobPolling(response.job_id, (job) => {
          console.log('Job update:', job)
          setUploadJob(job)
          dispatch({ type: 'UPDATE_JOB', payload: job })
          
          if (job.result) {
            if (job.result.document) {
              dispatch({ type: 'SET_DOCUMENT', payload: job.result.document })
            }
            if (job.result.risky_clauses) {
              dispatch({ type: 'SET_RISKY', payload: job.result.risky_clauses })
            }
          }
          
          if (job.status === 'completed' && job.result) {
            console.log('Job completed with result:', job.result)
            const riskCount = job.result.risky_clauses?.length || 0;
            toast.success(`Analysis complete: ${riskCount} risks found!`);
            
            dispatch({
              type: 'LOG_ACTIVITY',
              payload: {
                type: 'risk_analysis',
                description: `Analysis complete: ${job.result.risky_clauses?.length || 0} risks found`,
                data: { 
                  totalClauses: job.result.document?.clauses?.length || 0,
                  riskyClauses: job.result.risky_clauses?.length || 0
                }
              }
            })
            
            setUploadJob(null)
          } else if (job.status === 'failed') {
            console.error('Job failed:', job.error)
            toast.error(`Analysis failed: ${job.error || 'Unknown error'}`);
            setUploadJob(job)
          }
        }, 3000)
        
        window.currentJobCleanup = cleanup
      }
    } catch (error) {
      console.error('Upload failed:', error)
      toast.error(`Upload failed: ${error.message}`);
      setUploadJob({ status: 'failed', error: error.message })
    }
  }

<<<<<<< HEAD
  const handleUploadClick = () => {
    if (!isVerified) {
=======
  const handleFileSelect = (e) => {
    const selectedFile = e.target.files[0];
    if (selectedFile) {
      setFile(selectedFile);
      // Show OTP modal if not authenticated
      if (!isAuthenticated) {
        setShowOtpModal(true);
      }
    }
  };

  const handleVerificationSuccess = (token, user) => {
    setIsAuthenticated(true);
    setAuthUser(user);
    toast.success(`Welcome, ${user.email}!`);
  };

  const handleAnalyzeClick = () => {
    if (!isAuthenticated) {
>>>>>>> 5ab12fc8
      setShowOtpModal(true);
    } else {
      onUpload();
    }
  };

<<<<<<< HEAD
  const handleVerificationSuccess = () => {
    setIsVerified(true);
    setShowOtpModal(false);
    onUpload();
  };

=======
>>>>>>> 5ab12fc8
  return (
    <div className="min-h-screen bg-gradient-to-br from-gray-900 via-gray-800 to-blue-900 p-6">
      <div className="max-w-4xl mx-auto">
        {/* Header */}
        <div className="text-center mb-8">
          <h1 className="text-4xl font-bold text-white mb-2 flex items-center justify-center gap-3">
            <span className="text-blue-400">📄</span>
            Document Analysis
          </h1>
          <p className="text-gray-300">AI-powered legal document risk analysis</p>
          
          {/* Auth Status Badge */}
          {/* {isAuthenticated && authUser && (
            <div className="mt-4 inline-flex items-center gap-2 px-4 py-2 bg-green-900/30 border border-green-700 rounded-full">
              <span className="w-2 h-2 bg-green-500 rounded-full animate-pulse"></span>
              <span className="text-green-300 text-sm font-medium">
                Authenticated: {authUser.email}
              </span>
              <button
                onClick={handleLogout}
                className="ml-2 text-green-400 hover:text-green-300 text-xs underline"
              >
                Logout
              </button>
            </div>
          )} */}
          {isAuthenticated && authUser && (
            <div className="mt-4 inline-flex items-center gap-2 px-4 py-2 bg-green-900/30 border border-green-700 rounded-full">
              <span className="w-2 h-2 bg-green-500 rounded-full animate-pulse"></span>
              <span className="text-green-300 text-sm font-medium">
                🔐 Secured: {authUser.email}
              </span>
            </div>
          )}
        </div>

        {/* Upload Card */}
        <div className="bg-gray-800 rounded-2xl shadow-xl p-8 mb-8 border border-gray-700">
          <div className="space-y-6">
            {/* File Input */}
            <div>
              <label className="block text-sm font-semibold text-gray-300 mb-3">
                Select Document
              </label>
              <input 
                type="file" 
                accept=".pdf,.png,.jpg,.jpeg,.tiff,.bmp"
                onChange={handleFileSelect}
                className="block w-full text-sm text-gray-300 file:mr-4 file:py-3 file:px-6 file:rounded-full file:border-0 file:text-sm file:font-semibold file:bg-blue-600 file:text-white hover:file:bg-blue-700 file:cursor-pointer cursor-pointer border border-gray-600 bg-gray-700 rounded-lg p-3 focus:outline-none focus:ring-2 focus:ring-blue-500"
              />
              
              {file && (
                <div className="mt-2 p-3 bg-green-900/30 border border-green-700 rounded-lg">
                  <p className="text-sm text-green-300 flex items-center gap-2">
                    <span className="text-green-400">✓</span>
                    Selected: <span className="font-medium">{file.name}</span>
                  </p>
                </div>
              )}
            </div>

            {/* OCR Option */}
            <div className="flex items-center p-4 bg-gray-700 rounded-lg">
              <input 
                type="checkbox" 
                id="forceOcr"
                checked={forceOcr}
                onChange={(e) => setForceOcr(e.target.checked)}
                className="w-4 h-4 text-blue-600 bg-gray-600 border-gray-500 rounded focus:ring-blue-500"
              />
              <label htmlFor="forceOcr" className="ml-3 text-sm font-medium text-gray-300 cursor-pointer">
                Force OCR for scanned documents
              </label>
            </div>

            {/* Action Buttons */}
            <div className="flex gap-4 pt-4">
              <button 
<<<<<<< HEAD
                onClick={handleUploadClick} 
=======
                onClick={handleAnalyzeClick}
>>>>>>> 5ab12fc8
                disabled={!file || uploadJob?.status === 'processing'}
                className={`flex-1 py-4 px-6 rounded-lg font-semibold text-white transition-all duration-200 ${
                  !file || uploadJob?.status === 'processing'
                    ? 'bg-gray-600 cursor-not-allowed'
                    : 'bg-gradient-to-r from-blue-600 to-indigo-600 hover:from-blue-700 hover:to-indigo-700 transform hover:scale-[1.02] shadow-lg hover:shadow-xl'
                }`}
              >
                {uploadJob?.status === 'processing' ? (
                  <span className="flex items-center justify-center gap-2">
                    <svg className="animate-spin h-5 w-5" viewBox="0 0 24 24">
                      <circle cx="12" cy="12" r="10" stroke="currentColor" strokeWidth="4" fill="none" className="opacity-25" />
                      <path fill="currentColor" className="opacity-75" d="M4 12a8 8 0 018-8v8z" />
                    </svg>
                    Processing...
                  </span>
                ) : (
                  <span className="flex items-center justify-center gap-2">
                    {!isAuthenticated && <span>🔐</span>}
                    <span>🚀</span>
                    {isAuthenticated ? 'Analyze Document' : 'Authenticate & Analyze'}
                  </span>
                )}
              </button>
              
              <OtpAuth
                isOpen={showOtpModal}
                onClose={() => setShowOtpModal(false)}
                onVerified={handleVerificationSuccess}
              />

              <button 
                onClick={checkExistingJobs}
                className="px-6 py-4 bg-gray-700 text-gray-300 rounded-lg font-semibold hover:bg-gray-600 transition-colors duration-200 flex items-center gap-2"
              >
                <span>🔄</span>
                Check Results
              </button>
            </div>
          </div>
        </div>

        {/* OTP Modal */}
        <OtpAuth
          isOpen={showOtpModal}
          onClose={() => setShowOtpModal(false)}
          onVerified={handleVerificationSuccess}
        />

        {/* Processing Status */}
        {uploadJob && (
          <div className="bg-gray-800 rounded-2xl shadow-xl p-6 mb-8 border border-gray-700">
            <div className="flex items-center gap-3 mb-4">
              <div className="p-2 bg-blue-600 rounded-full">
                <svg className="w-6 h-6 text-white" fill="none" stroke="currentColor" viewBox="0 0 24 24">
                  <path strokeLinecap="round" strokeLinejoin="round" strokeWidth="2" d="M13 10V3L4 14h7v7l9-11h-7z" />
                </svg>
              </div>
              <h3 className="text-xl font-semibold text-white">Processing Status</h3>
            </div>
            
            <div className="space-y-3">
              <div className="flex items-center justify-between">
                <span className="text-gray-400">Status:</span>
                <span className={`px-3 py-1 rounded-full text-sm font-medium ${
                  uploadJob.status === 'completed' ? 'bg-green-600 text-white' :
                  uploadJob.status === 'processing' ? 'bg-blue-600 text-white' :
                  uploadJob.status === 'failed' ? 'bg-red-600 text-white' :
                  'bg-gray-600 text-white'
                }`}>
                  {uploadJob.status.charAt(0).toUpperCase() + uploadJob.status.slice(1)}
                </span>
              </div>
              
              {uploadJob.progress !== undefined && (
                <div>
                  <div className="flex justify-between text-sm text-gray-400 mb-1">
                    <span>Progress</span>
                    <span>{uploadJob.progress}%</span>
                  </div>
                  <div className="w-full bg-gray-700 rounded-full h-2">
                    <div 
                      className="bg-blue-600 h-2 rounded-full transition-all duration-300"
                      style={{ width: `${uploadJob.progress}%` }}
                    />
                  </div>
                </div>
              )}
              
              {uploadJob.error && (
                <div className="p-4 bg-red-900/30 border border-red-700 rounded-lg">
                  <p className="text-red-300 text-sm">
                    <span className="font-medium">Error:</span> {uploadJob.error}
                  </p>
                </div>
              )}
            </div>
          </div>
        )}

        {/* Document Summary */}
        {state.document && (
          <div className="bg-gray-800 rounded-2xl shadow-xl p-6 mb-8 border border-gray-700">
            <div className="flex items-center gap-3 mb-6">
              <div className="p-2 bg-green-600 rounded-full">
                <span className="text-2xl">✅</span>
              </div>
              <h3 className="text-xl font-semibold text-white">Document Loaded</h3>
            </div>
            
            <div className="grid grid-cols-1 md:grid-cols-3 gap-4">
              <div className="bg-gradient-to-br from-blue-600 to-blue-700 p-6 rounded-xl text-center">
                <div className="text-3xl mb-2">📑</div>
                <div className="text-2xl font-bold text-white">{state.document.total_pages || 0}</div>
                <div className="text-sm text-blue-200 font-medium">Pages</div>
              </div>
              
              <div className="bg-gradient-to-br from-purple-600 to-purple-700 p-6 rounded-xl text-center">
                <div className="text-3xl mb-2">📝</div>
                <div className="text-2xl font-bold text-white">{state.document.clauses?.length || 0}</div>
                <div className="text-sm text-purple-200 font-medium">Clauses</div>
              </div>
              
              <div className="bg-gradient-to-br from-red-600 to-red-700 p-6 rounded-xl text-center">
                <div className="text-3xl mb-2">⚠️</div>
                <div className="text-2xl font-bold text-white">{state.riskyClauses?.length || 0}</div>
                <div className="text-sm text-red-200 font-medium">Risks Found</div>
              </div>
            </div>
          </div>
        )}

        {/* Active Jobs */}
        {Object.keys(state.activeJobs).length > 0 && (
          <div className="bg-gray-800 rounded-2xl shadow-xl p-6 border border-gray-700">
            <div className="flex items-center gap-3 mb-4">
              <div className="p-2 bg-yellow-600 rounded-full">
                <svg className="w-6 h-6 text-white animate-pulse" fill="none" stroke="currentColor" viewBox="0 0 24 24">
                  <path strokeLinecap="round" strokeLinejoin="round" strokeWidth="2" d="M4 4v5h.582m15.356 2A8.001 8.001 0 004.582 9m0 0H9m11 11v-5h-.581m0 0a8.003 8.003 0 01-15.357-2m15.357 2H15" />
                </svg>
              </div>
              <h3 className="text-xl font-semibold text-white">Active Jobs</h3>
            </div>
            
            <div className="space-y-3">
              {Object.values(state.activeJobs).map(job => (
                <div key={job.job_id} className="flex items-center justify-between p-4 bg-gray-700 rounded-lg">
                  <div className="flex items-center gap-3">
                    <div className="w-3 h-3 bg-blue-500 rounded-full animate-pulse" />
                    <span className="font-medium text-gray-300">
                      {job.job_type.replace('_', ' ').replace(/\b\w/g, l => l.toUpperCase())}
                    </span>
                  </div>
                  <div className="flex items-center gap-2">
                    <span className="text-sm text-gray-400">{job.status}</span>
                    {job.progress && (
                      <span className="text-sm font-medium text-blue-400">({job.progress}%)</span>
                    )}
                  </div>
                </div>
              ))}
            </div>
          </div>
        )}
      </div>
    </div>
  )
}<|MERGE_RESOLUTION|>--- conflicted
+++ resolved
@@ -12,9 +12,6 @@
   const [uploadJob, setUploadJob] = useState(null)
   const isInitialMount = useRef(true);
   const [showOtpModal, setShowOtpModal] = useState(false);
-<<<<<<< HEAD
-  const [isVerified, setIsVerified] = useState(false);
-=======
   const [isAuthenticated, setIsAuthenticated] = useState(false);
   const [authUser, setAuthUser] = useState(null);
 
@@ -42,7 +39,6 @@
     setIsAuthenticated(false);
     setAuthUser(null);
   };
->>>>>>> 5ab12fc8
 
   // Reset local state when session resets
   useEffect(() => {
@@ -59,18 +55,10 @@
 
   // Check for existing completed jobs on component mount
   useEffect(() => {
-<<<<<<< HEAD
-    // Only run this check *after* the sessionId is available
-    if (sessionId) {
-      checkExistingJobs()
-    }
-  }, [sessionId]) // <-- Run this effect when sessionId changes, when it's loaded)
-=======
     if (isAuthenticated) {
       checkExistingJobs()
     }
   }, [isAuthenticated])
->>>>>>> 5ab12fc8
 
   async function checkExistingJobs() {
     if (!sessionId) return;
@@ -189,10 +177,6 @@
     }
   }
 
-<<<<<<< HEAD
-  const handleUploadClick = () => {
-    if (!isVerified) {
-=======
   const handleFileSelect = (e) => {
     const selectedFile = e.target.files[0];
     if (selectedFile) {
@@ -212,22 +196,12 @@
 
   const handleAnalyzeClick = () => {
     if (!isAuthenticated) {
->>>>>>> 5ab12fc8
       setShowOtpModal(true);
     } else {
       onUpload();
     }
   };
 
-<<<<<<< HEAD
-  const handleVerificationSuccess = () => {
-    setIsVerified(true);
-    setShowOtpModal(false);
-    onUpload();
-  };
-
-=======
->>>>>>> 5ab12fc8
   return (
     <div className="min-h-screen bg-gradient-to-br from-gray-900 via-gray-800 to-blue-900 p-6">
       <div className="max-w-4xl mx-auto">
@@ -306,11 +280,7 @@
             {/* Action Buttons */}
             <div className="flex gap-4 pt-4">
               <button 
-<<<<<<< HEAD
-                onClick={handleUploadClick} 
-=======
                 onClick={handleAnalyzeClick}
->>>>>>> 5ab12fc8
                 disabled={!file || uploadJob?.status === 'processing'}
                 className={`flex-1 py-4 px-6 rounded-lg font-semibold text-white transition-all duration-200 ${
                   !file || uploadJob?.status === 'processing'
