--- conflicted
+++ resolved
@@ -169,9 +169,6 @@
   return () => clearInterval(pollInterval) // Return cleanup function
 }
 
-<<<<<<< HEAD
-
-=======
 export async function registerUser(username, email, password) {
   const res = await apiCall('/users/register', {
     method: 'POST',
@@ -202,7 +199,6 @@
   });
   return res?.json();
 }
->>>>>>> 4d13f793
 
 export default { 
   registerUser,
@@ -210,10 +206,5 @@
   createChatSession,
   uploadFile, rewriteClause, startChat, explainTerm,
   analyzeClause, translateToPlain, getHistoricalContext, exportReport, 
-<<<<<<< HEAD
-  generateDiff, redactDocument, processPrivacy, getJobStatus, getAllJobs, startJobPolling, sendOtp, verifyOtp
-}
-=======
   generateDiff, redactDocument, processPrivacy, getJobStatus, getAllJobs, startJobPolling
-};
->>>>>>> 4d13f793
+};